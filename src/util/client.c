--- conflicted
+++ resolved
@@ -273,17 +273,12 @@
                                     len - cstate->msg_off);
   if (-1 == ret)
   {
-    GNUNET_log (GNUNET_ERROR_TYPE_DEBUG,
-                "client: error during sending message of type %u\n",
-                ntohs(cstate->msg->type));
+    GNUNET_log (GNUNET_ERROR_TYPE_WARNING,
+                "client: error during sending message of type %u\n", ntohs(cstate->msg->type));
     if (EINTR == errno){
       GNUNET_log (GNUNET_ERROR_TYPE_DEBUG,
-<<<<<<< HEAD
                   "client: retrying message of type %u\n",
                   ntohs(cstate->msg->type));
-=======
-                  "client: retrying message of type %u\n", ntohs(cstate->msg->type));
->>>>>>> 71e1a09e
       goto RETRY;
     }
     GNUNET_MQ_inject_error (cstate->mq,
@@ -295,12 +290,8 @@
   if (cstate->msg_off < len)
   {
     GNUNET_log (GNUNET_ERROR_TYPE_DEBUG,
-<<<<<<< HEAD
                 "client: rescheduling message of type %u\n",
                 ntohs(cstate->msg->type));
-=======
-                "client: rescheduling message of type %u\n", ntohs(cstate->msg->type));
->>>>>>> 71e1a09e
     cstate->send_task
       = GNUNET_SCHEDULER_add_write_net (GNUNET_TIME_UNIT_FOREVER_REL,
                                         cstate->sock,
@@ -311,12 +302,8 @@
     return;
   }
   GNUNET_log (GNUNET_ERROR_TYPE_DEBUG,
-<<<<<<< HEAD
               "client: sending message of type %u successful\n",
               ntohs(cstate->msg->type));
-=======
-              "client: sending message of type %u successful\n", ntohs(cstate->msg->type));
->>>>>>> 71e1a09e
   cstate->msg = NULL;
   GNUNET_MQ_impl_send_continue (cstate->mq);
 }
@@ -548,11 +535,6 @@
     sock = GNUNET_NETWORK_socket_create (AF_UNIX,
                                          SOCK_STREAM,
                                          0);
-
-    GNUNET_log (GNUNET_ERROR_TYPE_DEBUG,
-                "client: socket created: %p\n",
-                sock);
-
     if ( (NULL != sock) &&
          ( (GNUNET_OK ==
             GNUNET_NETWORK_socket_connect (sock,
@@ -838,12 +820,8 @@
   cstate->msg_off = 0;
   if (NULL == cstate->sock){
     GNUNET_log (GNUNET_ERROR_TYPE_DEBUG,
-<<<<<<< HEAD
                 "client: message of type %u waiting for socket\n",
                 ntohs(msg->type));
-=======
-                "client: waiting for socket\n");
->>>>>>> 71e1a09e
     return; /* still waiting for connection */
    }
   cstate->send_task
