--- conflicted
+++ resolved
@@ -500,12 +500,10 @@
  */
 static void send_ping (void *cls)
 {
-<<<<<<< HEAD
   GNUNET_log (GNUNET_ERROR_TYPE_DEBUG,
               "send_ping\n");
-=======
-  echo_task = NULL;
->>>>>>> 57fcfd85
+  if (NULL == ch)
+    return;
   if (NULL == ch)
     return;
   GNUNET_assert (NULL == th);
