/*
     This file is part of GNUnet.
     Copyright (C) 2012, 2017 GNUnet e.V.

     GNUnet is free software; you can redistribute it and/or modify
     it under the terms of the GNU General Public License as published
     by the Free Software Foundation; either version 3, or (at your
     option) any later version.

     GNUnet is distributed in the hope that it will be useful, but
     WITHOUT ANY WARRANTY; without even the implied warranty of
     MERCHANTABILITY or FITNESS FOR A PARTICULAR PURPOSE.  See the GNU
     General Public License for more details.

     You should have received a copy of the GNU General Public License
     along with GNUnet; see the file COPYING.  If not, write to the
     Free Software Foundation, Inc., 51 Franklin Street, Fifth Floor,
     Boston, MA 02110-1301, USA.
*/

/**
 * @file cadet/gnunet-cadet.c
 * @brief Print information about cadet tunnels and peers.
 * @author Bartlomiej Polot
 * @author Christian Grothoff
 */
#include <inttypes.h>

#include "platform.h"
#include "gnunet_util_lib.h"
#include "gnunet_cadet_service.h"
#include "cadet.h"


/**
 * Option -P.
 */
static int request_peers;

/**
 * Option --peer
 */
static char *peer_id;

/**
 * Option -T.
 */
static int request_tunnels;

/**
 * Option --tunnel
 */
static char *tunnel_id;

/**
 * Option --connection
 */
static char *conn_id;

/**
 * Option --channel
 */
static char *channel_id;

/**
 * Port to listen on (-o).
 */
static char *listen_port;

/**
 * Request echo service
 */
static int echo;

/**
 * Do round-trip time measurement
 */
static int measure_rtt;

/**
 * the number of RTT measurements to be done
 */
static unsigned int number_rtt;

/**
 * the period after which the next ping is sent
 */
static struct GNUNET_TIME_Relative measure_period;

/**
 * are we waiting for an echo reply?
 */
static int waiting_for_pong;

/**
 * identifier of the last ping we sent
 */
static uint16_t ping_count;

/**
 * Request a debug dump
 */
static int dump;

/**
 * Time of last echo request.
 */
static struct GNUNET_TIME_Absolute echo_time;

/**
 * Task for next echo request.
 */
static struct GNUNET_SCHEDULER_Task *echo_task;

/**
 * Peer to connect to.
 */
static char *target_id;

/**
 * Port to connect to
 */
static char *target_port = "default";

/**
 * Cadet handle.
 */
static struct GNUNET_CADET_Handle *mh;

/**
 * Channel handle.
 */
static struct GNUNET_CADET_Channel *ch;

/**
 * HashCode of the given port string
 */
static struct GNUNET_HashCode porthash;

/**
 * Data structure for ongoing reception of incoming virtual circuits.
 */
struct GNUNET_CADET_Port *lp;

/**
 * Task for reading from stdin.
 */
static struct GNUNET_SCHEDULER_Task *rd_task;

/**
 * Task for main job.
 */
static struct GNUNET_SCHEDULER_Task *job;


/**
 * Wait for input on STDIO and send it out over the #ch.
 */
static void
listen_stdio (void);


static void
send_ping (void *cls);

/**
 * Convert encryption status to human readable string.
 *
 * @param status Encryption status.
 *
 * @return Human readable string.
 */
static const char *
enc_2s (uint16_t status)
{
  switch (status)
  {
    case 0:
      return "NULL ";
    case 1:
      return "KSENT";
    case 2:
      return "KRECV";
    case 3:
      return "READY";
    default:
      return "";
  }
}


/**
 * Convert connection status to human readable string.
 *
 * @param status Connection status.
 *
 * @return Human readable string.
 */
static const char *
conn_2s (uint16_t status)
{
  switch (status)
  {
    case 0:
      return "NEW  ";
    case 1:
      return "SRCH ";
    case 2:
      return "WAIT ";
    case 3:
      return "READY";
    case 4:
      return "SHUTD";
    default:
      return "";
  }
}



/**
 * Task to shut down this application.
 *
 * @param cls Closure (unused).
 */
static void
shutdown_task (void *cls)
{
  GNUNET_log (GNUNET_ERROR_TYPE_DEBUG,
	      "Shutdown\n");
  if (NULL != ch)
  {
    GNUNET_CADET_channel_destroy (ch);
    ch = NULL;
  }
  if (NULL != mh)
  {
    GNUNET_CADET_disconnect (mh);
    mh = NULL;
  }
  if (NULL != rd_task)
  {
    GNUNET_SCHEDULER_cancel (rd_task);
    rd_task = NULL;
  }
  if (NULL != echo_task)
  {
    GNUNET_SCHEDULER_cancel (echo_task);
    echo_task = NULL;
  }
  if (NULL != job)
  {
    GNUNET_SCHEDULER_cancel (job);
    job = NULL;
  }
}


/**
 * Task run in stdio mode, after some data is available at stdin.
 *
 * @param cls Closure (unused).
 */
static void
read_stdio (void *cls)
{
  struct GNUNET_MQ_Envelope *env;
  struct GNUNET_MessageHeader *msg;
  char buf[60000];
  ssize_t data_size;

  rd_task = NULL;
  data_size = read (0,
                    buf,
                    60000);
  if (data_size < 1)
  {
    GNUNET_SCHEDULER_shutdown();
    return;
  }
  GNUNET_log (GNUNET_ERROR_TYPE_DEBUG,
<<<<<<< HEAD
              "sending %lu bytes\n",
              data_size);
  GNUNET_assert (size >= total_size);

  msg = buf;
  msg->size = htons (total_size);
  msg->type = htons (GNUNET_MESSAGE_TYPE_CADET_CLI);
  GNUNET_memcpy (&msg[1], cls, data_size);
  if (GNUNET_NO == echo && GNUNET_NO == measure_rtt)
=======
              "Read %u bytes from stdio\n",
              (unsigned int) data_size);
  env = GNUNET_MQ_msg_extra (msg,
                             data_size,
                             GNUNET_MESSAGE_TYPE_CADET_CLI);
  GNUNET_memcpy (&msg[1],
                 buf,
                 data_size);
  GNUNET_MQ_send (GNUNET_CADET_get_mq (ch),
                  env);
  if (GNUNET_NO == echo)
>>>>>>> de5555db
  {
    listen_stdio ();
  }
  else if (GNUNET_YES == measure_rtt)
  {
    waiting_for_pong = GNUNET_YES;
    if (measure_period.rel_value_us != GNUNET_TIME_UNIT_ZERO.rel_value_us)
    {
      //struct GNUNET_TIME_Relative timeout = 
      //  GNUNET_TIME_relative_multiply (GNUNET_TIME_UNIT_MILLISECONDS, measure_period);
      GNUNET_SCHEDULER_add_delayed (measure_period, &send_ping, NULL);
    }
    echo_time = GNUNET_TIME_absolute_get ();
  }
}


/**
 * Wait for input on STDIO and send it out over the #ch.
 */
static void
listen_stdio ()
{
  struct GNUNET_NETWORK_FDSet *rs;

  /* FIXME: why use 'rs' here, seems overly complicated... */
  rs = GNUNET_NETWORK_fdset_create ();
  GNUNET_NETWORK_fdset_set_native (rs,
                                   0); /* STDIN */
  rd_task = GNUNET_SCHEDULER_add_select (GNUNET_SCHEDULER_PRIORITY_DEFAULT,
                                         GNUNET_TIME_UNIT_FOREVER_REL,
                                         rs,
                                         NULL,
                                         &read_stdio,
                                         NULL);
  GNUNET_NETWORK_fdset_destroy (rs);
}


/**
 * Function called whenever a channel is destroyed.  Should clean up
 * any associated state.
 *
 * It must NOT call #GNUNET_CADET_channel_destroy on the channel.
 *
 * @param cls closure
 * @param channel connection to the other end (henceforth invalid)
 */
static void
channel_ended (void *cls,
               const struct GNUNET_CADET_Channel *channel)
{
  GNUNET_log (GNUNET_ERROR_TYPE_DEBUG,
              "Channel ended!\n");
  GNUNET_assert (channel == ch);
  ch = NULL;
  GNUNET_SCHEDULER_shutdown ();
}


/**
 * Method called whenever another peer has added us to a channel
 * the other peer initiated.
 * Only called (once) upon reception of data with a message type which was
 * subscribed to in #GNUNET_CADET_connect.
 *
 * A call to #GNUNET_CADET_channel_destroy causes the channel to be ignored.
 * In this case the handler MUST return NULL.
 *
 * @param cls closure
 * @param channel new handle to the channel
 * @param initiator peer that started the channel
 * @return initial channel context for the channel, we use @a channel
 */
static void *
channel_incoming (void *cls,
                  struct GNUNET_CADET_Channel *channel,
                  const struct GNUNET_PeerIdentity *initiator)
{
  GNUNET_log (GNUNET_ERROR_TYPE_DEBUG,
              "Incomming connection from %s\n",
              GNUNET_i2s_full (initiator));
  GNUNET_assert (NULL == ch);
  GNUNET_assert (NULL != lp);
  GNUNET_CADET_close_port (lp);
  lp = NULL;
  ch = channel;
  if (GNUNET_NO == echo)
    listen_stdio ();
  return channel;
}


/**
 * TODO
 */
static void send_ping (void *cls)
{
<<<<<<< HEAD
  GNUNET_log (GNUNET_ERROR_TYPE_DEBUG,
              "send_ping\n");
  if (NULL == ch)
    return;
  if (NULL == ch)
    return;
  GNUNET_assert (NULL == th);
  if (GNUNET_YES == waiting_for_pong)
  {
    GNUNET_log (GNUNET_ERROR_TYPE_INFO,
                "ping %d timed out.\n",
                ping_count);
    waiting_for_pong = GNUNET_NO;
  }

  if (number_rtt != 0 && ping_count == number_rtt)
  {
    GNUNET_SCHEDULER_shutdown ();
    return;
  }
  
  data_size = sizeof (uint16_t);
  size_t message_size = data_size + sizeof (struct GNUNET_MessageHeader);
  th = GNUNET_CADET_notify_transmit_ready (ch, GNUNET_NO,
                                           GNUNET_TIME_UNIT_FOREVER_REL,
                                           message_size,
                                           &data_ready, &ping_count);
  ping_count++;
=======
  struct GNUNET_MQ_Envelope *env;
  struct GNUNET_MessageHeader *msg;

  echo_task = NULL;
  if (NULL == ch)
    return;
  env = GNUNET_MQ_msg (msg,
                       GNUNET_MESSAGE_TYPE_CADET_CLI);
  GNUNET_MQ_send (GNUNET_CADET_get_mq (ch),
                  env);
>>>>>>> de5555db
}


/**
 * Call CADET's monitor API, request debug dump on the service.
 *
 * @param cls Closure (unused).
 */
static void
request_dump (void *cls)
{
  GNUNET_CADET_request_dump (mh);
  GNUNET_SCHEDULER_shutdown ();
}


/**
 * Function called whenever a message is received.
 *
 * Each time the function must call #GNUNET_CADET_receive_done on the channel
 * in order to receive the next message. This doesn't need to be immediate:
 * can be delayed if some processing is done on the message.
 *
 * @param cls should match #ch
 * @param message The actual message.
 * @return #GNUNET_OK to keep the channel open,
 *         #GNUNET_SYSERR to close it (signal serious error).
 */
static int
check_data (void *cls,
            const struct GNUNET_MessageHeader *message)
{
<<<<<<< HEAD
  struct GNUNET_PeerIdentity pid;
  enum GNUNET_CADET_ChannelOption opt;

  GNUNET_assert (NULL == ch);

  if (GNUNET_OK !=
      GNUNET_CRYPTO_eddsa_public_key_from_string (target_id,
                                                  strlen (target_id),
                                                  &pid.public_key))
  {
    FPRINTF (stderr,
             _("Invalid target `%s'\n"),
             target_id);
    GNUNET_SCHEDULER_shutdown ();
    return;
  }
  GNUNET_log (GNUNET_ERROR_TYPE_DEBUG, "Connecting to `%s'\n", target_id);
  opt = GNUNET_CADET_OPTION_DEFAULT | GNUNET_CADET_OPTION_RELIABLE;
  GNUNET_CRYPTO_hash (target_port, strlen(target_port), &porthash);
  ch = GNUNET_CADET_channel_create (mh, NULL, &pid, &porthash, opt);
  if (GNUNET_NO == echo && GNUNET_NO == measure_rtt)
    listen_stdio ();
  else if (GNUNET_YES == measure_rtt)
  {
    if (number_rtt > UINT16_MAX)
    {
      FPRINTF (stderr,
               _("the given --number is outside the allowed range 0..%u\n"),
               UINT16_MAX);
      GNUNET_SCHEDULER_shutdown ();
      return;
    }
    ping_count = 0;
    waiting_for_pong = GNUNET_NO;
    // FIXME: no need for scheduling, just call send_ping(NULL)
    GNUNET_SCHEDULER_add_now (&send_ping, NULL);
  }
=======
  return GNUNET_OK; /* all is well-formed */
>>>>>>> de5555db
}


/**
 * Function called whenever a message is received.
 *
 * Each time the function must call #GNUNET_CADET_receive_done on the channel
 * in order to receive the next message. This doesn't need to be immediate:
 * can be delayed if some processing is done on the message.
 *
 * @param cls NULL
 * @param message The actual message.
 */
static void
handle_data (void *cls,
             const struct GNUNET_MessageHeader *message)
{
<<<<<<< HEAD
  uint16_t message_size = ntohs (message->size);
  uint16_t size = message_size - sizeof (*message);
=======
  size_t payload_size = ntohs (message->size) - sizeof (*message);
  uint16_t len;
>>>>>>> de5555db
  ssize_t done;
  uint16_t off;
  const char *buf;

  GNUNET_CADET_receive_done (ch);
  if (GNUNET_YES == echo)
  {
    if (size != sizeof (uint16_t))
    {
      GNUNET_break (0);
    }

    if (NULL != th)
    {
<<<<<<< HEAD
      GNUNET_log (GNUNET_ERROR_TYPE_WARNING,
                  "too much data to send, dropping current echo\n");
      return GNUNET_OK;
    }

    data_size = size;
    GNUNET_memcpy (&ping_count, &message[1], sizeof (ping_count));
    th = GNUNET_CADET_notify_transmit_ready (channel, GNUNET_NO,
                                             GNUNET_TIME_UNIT_FOREVER_REL,
                                             message_size,
                                             &data_ready, &ping_count);
    return GNUNET_OK;
  }

  if (GNUNET_YES == measure_rtt)
  {
    if (size != sizeof (uint16_t))
    {
      GNUNET_break (0);
    }

    uint16_t payload;
    GNUNET_memcpy (&payload, &message[1], sizeof (payload));
    if (payload == ping_count)
    {
      struct GNUNET_TIME_Relative latency =
        GNUNET_TIME_absolute_get_duration (echo_time);
      GNUNET_log (GNUNET_ERROR_TYPE_DEBUG,
                  "echo_time: %s\n",
                  GNUNET_STRINGS_absolute_time_to_string (echo_time));
      waiting_for_pong = GNUNET_NO;
      FPRINTF (stdout,
               "%d,%" PRId64 "\n",
               ping_count,
               latency.rel_value_us);
               //GNUNET_STRINGS_relative_time_to_string (latency, GNUNET_NO));
      if (measure_period.rel_value_us == GNUNET_TIME_UNIT_ZERO.rel_value_us)
      {
        GNUNET_SCHEDULER_add_now (&send_ping, NULL);
      }
    }
    else
    {
      GNUNET_log (GNUNET_ERROR_TYPE_WARNING,
                  "received echo response after timeout, dropping.\n");
=======
      struct GNUNET_MQ_Envelope *env;
      struct GNUNET_MessageHeader *msg;

      env = GNUNET_MQ_msg_extra (msg,
                                 payload_size,
                                 GNUNET_MESSAGE_TYPE_CADET_CLI);
      GNUNET_memcpy (&msg[1],
                     &message[1],
                     payload_size);
      GNUNET_MQ_send (GNUNET_CADET_get_mq (ch),
                      env);
      return;
    }
    else
    {
      struct GNUNET_TIME_Relative latency;

      latency = GNUNET_TIME_absolute_get_duration (echo_time);
      echo_time = GNUNET_TIME_UNIT_FOREVER_ABS;
      GNUNET_log (GNUNET_ERROR_TYPE_MESSAGE,
                  "time: %s\n",
                  GNUNET_STRINGS_relative_time_to_string (latency,
                                                          GNUNET_NO));
      echo_task = GNUNET_SCHEDULER_add_delayed (GNUNET_TIME_UNIT_SECONDS,
                                                &send_echo,
                                                NULL);
>>>>>>> de5555db
    }

    return GNUNET_OK;
  }

<<<<<<< HEAD
  GNUNET_log (GNUNET_ERROR_TYPE_DEBUG, "Got %u bytes\n", size);
=======
  len = ntohs (message->size) - sizeof (*message);
  GNUNET_log (GNUNET_ERROR_TYPE_DEBUG,
              "Got %u bytes\n",
              len);
>>>>>>> de5555db
  buf = (const char *) &message[1];
  off = 0;
  while (off < size)
  {
<<<<<<< HEAD
    done = write (1, &buf[off], size - off);
=======
    done = write (1,
                  &buf[off],
                  len - off);
>>>>>>> de5555db
    if (done <= 0)
    {
      if (-1 == done)
        GNUNET_log_strerror (GNUNET_ERROR_TYPE_WARNING,
                             "write");
      GNUNET_SCHEDULER_shutdown ();
      return;
    }
    off += done;
  }
}


/**
 * Method called to retrieve information about all peers in CADET, called
 * once per peer.
 *
 * After last peer has been reported, an additional call with NULL is done.
 *
 * @param cls Closure.
 * @param peer Peer, or NULL on "EOF".
 * @param tunnel Do we have a tunnel towards this peer?
 * @param n_paths Number of known paths towards this peer.
 * @param best_path How long is the best path?
 *                  (0 = unknown, 1 = ourselves, 2 = neighbor)
 */
static void
peers_callback (void *cls,
		const struct GNUNET_PeerIdentity *peer,
                int tunnel,
		unsigned int n_paths,
		unsigned int best_path)
{
  if (NULL == peer)
  {
    GNUNET_SCHEDULER_shutdown();
    return;
  }
  FPRINTF (stdout,
           "%s tunnel: %c, paths: %u\n",
           GNUNET_i2s_full (peer),
           tunnel ? 'Y' : 'N',
           n_paths);
}


/**
 * Method called to retrieve information about a specific peer
 * known to the service.
 *
 * @param cls Closure.
 * @param peer Peer ID.
 * @param tunnel Do we have a tunnel towards this peer? #GNUNET_YES/#GNUNET_NO
 * @param neighbor Is this a direct neighbor? #GNUNET_YES/#GNUNET_NO
 * @param n_paths Number of paths known towards peer.
 * @param paths Array of PEER_IDs representing all paths to reach the peer.
 *              Each path starts with the local peer.
 *              Each path ends with the destination peer (given in @c peer).
 */
static void
peer_callback (void *cls,
               const struct GNUNET_PeerIdentity *peer,
               int tunnel,
               int neighbor,
               unsigned int n_paths,
               const struct GNUNET_PeerIdentity *paths)
{
  unsigned int i;
  const struct GNUNET_PeerIdentity *p;

  FPRINTF (stdout,
           "%s [TUNNEL: %s, NEIGHBOR: %s, PATHS: %u]\n",
           GNUNET_i2s_full (peer),
           tunnel ? "Y" : "N",
           neighbor ? "Y" : "N",
           n_paths);
  p = paths;
  for (i = 0; i < n_paths && NULL != p;)
  {
    FPRINTF (stdout,
             "%s ",
             GNUNET_i2s (p));
    if (0 == memcmp (p,
                     peer,
                     sizeof (*p)))
    {
      FPRINTF (stdout, "\n");
      i++;
    }
    p++;
  }

  GNUNET_SCHEDULER_shutdown();
}


/**
 * Method called to retrieve information about all tunnels in CADET.
 *
 * @param cls Closure.
 * @param peer Destination peer.
 * @param channels Number of channels.
 * @param connections Number of connections.
 * @param estate Encryption state.
 * @param cstate Connectivity state.
 */
static void
tunnels_callback (void *cls,
                  const struct GNUNET_PeerIdentity *peer,
                  unsigned int channels,
                  unsigned int connections,
                  uint16_t estate,
                  uint16_t cstate)
{
  if (NULL == peer)
  {
    GNUNET_SCHEDULER_shutdown();
    return;
  }
  FPRINTF (stdout,
           "%s [ENC: %s, CON: %s] CHs: %u, CONNs: %u\n",
           GNUNET_i2s_full (peer),
           enc_2s (estate),
           conn_2s (cstate),
           channels,
           connections);
}


/**
 * Method called to retrieve information about a specific tunnel the cadet peer
 * has established, o`r is trying to establish.
 *
 * @param cls Closure.
 * @param peer Peer towards whom the tunnel is directed.
 * @param n_channels Number of channels.
 * @param n_connections Number of connections.
 * @param channels Channels.
 * @param connections Connections.
 * @param estate Encryption status.
 * @param cstate Connectivity status.
 */
static void
tunnel_callback (void *cls,
                 const struct GNUNET_PeerIdentity *peer,
                 unsigned int n_channels,
                 unsigned int n_connections,
                 const struct GNUNET_CADET_ChannelTunnelNumber *channels,
                 const struct GNUNET_CADET_ConnectionTunnelIdentifier *connections,
                 unsigned int estate,
                 unsigned int cstate)
{
  unsigned int i;

  if (NULL != peer)
  {
    FPRINTF (stdout, "Tunnel %s\n", GNUNET_i2s_full (peer));
    FPRINTF (stdout, "\t%u channels\n", n_channels);
    for (i = 0; i < n_channels; i++)
      FPRINTF (stdout, "\t\t%X\n", ntohl (channels[i].cn));
    FPRINTF (stdout, "\t%u connections\n", n_connections);
    for (i = 0; i < n_connections; i++)
      FPRINTF (stdout, "\t\t%s\n", GNUNET_sh2s (&connections[i].connection_of_tunnel));
    FPRINTF (stdout, "\tencryption state: %s\n", enc_2s (estate));
    FPRINTF (stdout, "\tconnection state: %s\n", conn_2s (cstate));
  }
  GNUNET_SCHEDULER_shutdown ();
}


/**
 * Call CADET's meta API, get all peers known to a peer.
 *
 * @param cls Closure (unused).
 */
static void
get_peers (void *cls)
{
  job = NULL;
  GNUNET_CADET_get_peers (mh, &peers_callback, NULL);
}


/**
 * Call CADET's monitor API, get info of one peer.
 *
 * @param cls Closure (unused).
 */
static void
show_peer (void *cls)
{
  struct GNUNET_PeerIdentity pid;

  job = NULL;
  if (GNUNET_OK !=
      GNUNET_CRYPTO_eddsa_public_key_from_string (peer_id,
                                                  strlen (peer_id),
                                                  &pid.public_key))
    {
    fprintf (stderr,
             _("Invalid peer ID `%s'\n"),
             peer_id);
    GNUNET_SCHEDULER_shutdown();
    return;
  }
  GNUNET_CADET_get_peer (mh, &pid, peer_callback, NULL);
}


/**
 * Call CADET's meta API, get all tunnels known to a peer.
 *
 * @param cls Closure (unused).
 */
static void
get_tunnels (void *cls)
{
  job = NULL;
  GNUNET_CADET_get_tunnels (mh, &tunnels_callback, NULL);
}


/**
 * Call CADET's monitor API, get info of one tunnel.
 *
 * @param cls Closure (unused).
 */
static void
show_tunnel (void *cls)
{
  struct GNUNET_PeerIdentity pid;

  if (GNUNET_OK !=
      GNUNET_CRYPTO_eddsa_public_key_from_string (tunnel_id,
                                                  strlen (tunnel_id),
                                                  &pid.public_key))
  {
    fprintf (stderr,
             _("Invalid tunnel owner `%s'\n"),
             tunnel_id);
    GNUNET_SCHEDULER_shutdown ();
    return;
  }
  GNUNET_CADET_get_tunnel (mh,
                           &pid,
                           &tunnel_callback,
                           NULL);
}


/**
 * Call CADET's monitor API, get info of one channel.
 *
 * @param cls Closure (unused).
 */
static void
show_channel (void *cls)
{
  job = NULL;
  GNUNET_break (0);
}


/**
 * Call CADET's monitor API, get info of one connection.
 *
 * @param cls Closure (unused).
 */
static void
show_connection (void *cls)
{
  job = NULL;
  GNUNET_break (0);
}


/**
 * Main function that will be run by the scheduler.
 *
 * @param cls closure
 * @param args remaining command-line arguments
 * @param cfgfile name of the configuration file used (for saving, can be NULL!)
 * @param cfg configuration
 */
static void
run (void *cls,
     char *const *args,
     const char *cfgfile,
     const struct GNUNET_CONFIGURATION_Handle *cfg)
{
  struct GNUNET_MQ_MessageHandler handlers[] = {
    GNUNET_MQ_hd_var_size (data,
                           GNUNET_MESSAGE_TYPE_CADET_CLI,
                           struct GNUNET_MessageHeader,
                           NULL),
    GNUNET_MQ_handler_end ()
  };

  /* FIXME add option to monitor apps */

  target_id = args[0];
  if (target_id && args[1])
    target_port = args[1];

  if ( (0 != (request_peers | request_tunnels)
        || NULL != tunnel_id
        || NULL != conn_id
        || NULL != channel_id)
       && target_id != NULL)
  {
    FPRINTF (stderr,
             _("You must NOT give a TARGET "
               "when using 'request all' options\n"));
    return;
  }

  if (GNUNET_YES == dump)
  {
    GNUNET_log (GNUNET_ERROR_TYPE_DEBUG,
                "requesting debug dump\n");
<<<<<<< HEAD
    GNUNET_SCHEDULER_add_now (&request_dump, NULL);
  }
  else if (NULL != target_id)
  {
    if (GNUNET_YES == echo)
    {
      GNUNET_break (0);
      GNUNET_log (GNUNET_ERROR_TYPE_ERROR,
                  "echo service only allowed when listening for connections\n");
    }
    GNUNET_log (GNUNET_ERROR_TYPE_DEBUG,
                "Creating channel to %s\n",
                target_id);
    GNUNET_SCHEDULER_add_now (&create_channel, NULL);
=======
    job = GNUNET_SCHEDULER_add_now (&request_dump,
                                    NULL);
>>>>>>> de5555db
  }
  else if (NULL != peer_id)
  {
    GNUNET_log (GNUNET_ERROR_TYPE_DEBUG,
                "Show peer\n");
    job = GNUNET_SCHEDULER_add_now (&show_peer,
                                    NULL);
  }
  else if (NULL != tunnel_id)
  {
    GNUNET_log (GNUNET_ERROR_TYPE_DEBUG,
                "Show tunnel\n");
    job = GNUNET_SCHEDULER_add_now (&show_tunnel,
                                    NULL);
  }
  else if (NULL != channel_id)
  {
    GNUNET_log (GNUNET_ERROR_TYPE_DEBUG,
                "Show channel\n");
    job = GNUNET_SCHEDULER_add_now (&show_channel,
                                    NULL);
  }
  else if (NULL != conn_id)
  {
    GNUNET_log (GNUNET_ERROR_TYPE_DEBUG,
                "Show connection\n");
    job = GNUNET_SCHEDULER_add_now (&show_connection,
                                    NULL);
  }
  else if (GNUNET_YES == request_peers)
  {
    GNUNET_log (GNUNET_ERROR_TYPE_DEBUG,
                "Show all peers\n");
    job = GNUNET_SCHEDULER_add_now (&get_peers,
                                    NULL);
  }
  else if (GNUNET_YES == request_tunnels)
  {
    GNUNET_log (GNUNET_ERROR_TYPE_DEBUG,
                "Show all tunnels\n");
    job = GNUNET_SCHEDULER_add_now (&get_tunnels,
                                    NULL);
  }

  GNUNET_log (GNUNET_ERROR_TYPE_DEBUG,
              "Connecting to CADET service\n");
  mh = GNUNET_CADET_connecT (cfg);
  GNUNET_SCHEDULER_add_shutdown (&shutdown_task,
                                 NULL);
  if (NULL == mh)
  {
    GNUNET_SCHEDULER_shutdown ();
    return;
  }
  if (NULL != listen_port)
  {
    GNUNET_log (GNUNET_ERROR_TYPE_DEBUG,
                "Opening CADET listen port\n");
    GNUNET_CRYPTO_hash (listen_port,
                        strlen (listen_port),
                        &porthash);
    lp = GNUNET_CADET_open_porT (mh,
                                 &porthash,
                                 &channel_incoming,
                                 NULL,
                                 NULL /* window changes */,
                                 &channel_ended,
                                 handlers);
  }
  if (NULL != target_id)
  {
    struct GNUNET_PeerIdentity pid;
    enum GNUNET_CADET_ChannelOption opt;

    if (GNUNET_OK !=
        GNUNET_CRYPTO_eddsa_public_key_from_string (target_id,
                                                    strlen (target_id),
                                                    &pid.public_key))
    {
      GNUNET_log (GNUNET_ERROR_TYPE_MESSAGE,
                  _("Invalid target `%s'\n"),
                  target_id);
      GNUNET_SCHEDULER_shutdown ();
      return;
    }
    GNUNET_log (GNUNET_ERROR_TYPE_DEBUG,
                "Connecting to `%s:%s'\n",
                target_id,
                target_port);
    opt = GNUNET_CADET_OPTION_DEFAULT | GNUNET_CADET_OPTION_RELIABLE;
    GNUNET_CRYPTO_hash (target_port,
                        strlen(target_port),
                        &porthash);
    ch = GNUNET_CADET_channel_creatE (mh,
                                      NULL,
                                      &pid,
                                      &porthash,
                                      opt,
                                      NULL /* window changes */,
                                      &channel_ended,
                                      handlers);
    if (GNUNET_YES == echo)
    {
      echo_task = GNUNET_SCHEDULER_add_now (&send_echo,
                                            NULL);
    }
    else
    {
      listen_stdio ();
    }
  }

  if ( (NULL == lp) &&
       (NULL == job) &&
       (NULL == ch) )
  {
    GNUNET_log (GNUNET_ERROR_TYPE_MESSAGE,
                _("No action requested\n"));
    GNUNET_SCHEDULER_shutdown ();
    return;
  }
}


/**
 * The main function to obtain peer information.
 *
 * @param argc number of arguments from the command line
 * @param argv command line arguments
 * @return 0 ok, 1 on error
 */
int
main (int argc,
      char *const *argv)
{
  int res;
  const char helpstr[] = "Create channels and retreive info about cadets status.";
  static const struct GNUNET_GETOPT_CommandLineOption options[] = {
    {'C', "connection", "CONNECTION_ID",
     gettext_noop ("provide information about a particular connection"),
     GNUNET_YES, &GNUNET_GETOPT_set_string, &conn_id},
    {'e', "echo", NULL,
     gettext_noop ("activate echo mode"),
     GNUNET_NO, &GNUNET_GETOPT_set_one, &echo},
    {'d', "dump", NULL,
     gettext_noop ("dump debug information to STDERR"),
     GNUNET_NO, &GNUNET_GETOPT_set_one, &dump},
<<<<<<< HEAD
//     {'m', "monitor", NULL,
//      gettext_noop ("provide information about all events (continuously)"),
//      GNUNET_NO, &GNUNET_GETOPT_set_one, &monitor_mode},
    //{'f', "frequency", "RTT_FREQUENCY",
    // gettext_noop ("frequency for the round-trip time measurement"),
    // GNUNET_NO, &GNUNET_GETOPT_set_uint, &rtt_frequency},
    {'r', "measure-rtt", NULL,
     gettext_noop ("measure round trip time by sending packets to an echo-mode enabled peer"),
     GNUNET_NO, &GNUNET_GETOPT_set_one, &measure_rtt},
    {'n', "number", NULL,
     gettext_noop ("number of RTT measurements"),
     GNUNET_YES, &GNUNET_GETOPT_set_ulong, &number_rtt},
    {'o', "open-port", NULL,
=======
    {'o', "open-port", "PORT",
>>>>>>> de5555db
     gettext_noop ("port to listen to"),
     GNUNET_YES, &GNUNET_GETOPT_set_string, &listen_port},
    {'p', "peer", "PEER_ID",
     gettext_noop ("provide information about a patricular peer"),
     GNUNET_YES, &GNUNET_GETOPT_set_string, &peer_id},
    {'P', "peers", NULL,
      gettext_noop ("provide information about all peers"),
      GNUNET_NO, &GNUNET_GETOPT_set_one, &request_peers},
    {'t', "tunnel", "TUNNEL_ID",
     gettext_noop ("provide information about a particular tunnel"),
     GNUNET_YES, &GNUNET_GETOPT_set_string, &tunnel_id},
    {'T', "tunnels", NULL,
     gettext_noop ("provide information about all tunnels"),
     GNUNET_NO, &GNUNET_GETOPT_set_one, &request_tunnels},

    GNUNET_GETOPT_OPTION_END
  };

<<<<<<< HEAD
  monitor_mode = GNUNET_NO;
  // TODO: get measure_period from command line option
  measure_period = GNUNET_TIME_UNIT_ZERO;

  if (GNUNET_OK != GNUNET_STRINGS_get_utf8_args (argc, argv, &argc, &argv))
=======
  if (GNUNET_OK !=
      GNUNET_STRINGS_get_utf8_args (argc, argv,
                                    &argc, &argv))
>>>>>>> de5555db
    return 2;

  res = GNUNET_PROGRAM_run (argc, argv,
                            "gnunet-cadet (OPTIONS | TARGET PORT)",
                            gettext_noop (helpstr),
                            options, &run, NULL);

  GNUNET_free ((void *) argv);

  if (GNUNET_OK == res)
    return 0;
  return 1;
}

/* end of gnunet-cadet.c */<|MERGE_RESOLUTION|>--- conflicted
+++ resolved
@@ -24,8 +24,6 @@
  * @author Bartlomiej Polot
  * @author Christian Grothoff
  */
-#include <inttypes.h>
-
 #include "platform.h"
 #include "gnunet_util_lib.h"
 #include "gnunet_cadet_service.h"
@@ -73,31 +71,6 @@
 static int echo;
 
 /**
- * Do round-trip time measurement
- */
-static int measure_rtt;
-
-/**
- * the number of RTT measurements to be done
- */
-static unsigned int number_rtt;
-
-/**
- * the period after which the next ping is sent
- */
-static struct GNUNET_TIME_Relative measure_period;
-
-/**
- * are we waiting for an echo reply?
- */
-static int waiting_for_pong;
-
-/**
- * identifier of the last ping we sent
- */
-static uint16_t ping_count;
-
-/**
  * Request a debug dump
  */
 static int dump;
@@ -159,9 +132,6 @@
 static void
 listen_stdio (void);
 
-
-static void
-send_ping (void *cls);
 
 /**
  * Convert encryption status to human readable string.
@@ -279,17 +249,6 @@
     return;
   }
   GNUNET_log (GNUNET_ERROR_TYPE_DEBUG,
-<<<<<<< HEAD
-              "sending %lu bytes\n",
-              data_size);
-  GNUNET_assert (size >= total_size);
-
-  msg = buf;
-  msg->size = htons (total_size);
-  msg->type = htons (GNUNET_MESSAGE_TYPE_CADET_CLI);
-  GNUNET_memcpy (&msg[1], cls, data_size);
-  if (GNUNET_NO == echo && GNUNET_NO == measure_rtt)
-=======
               "Read %u bytes from stdio\n",
               (unsigned int) data_size);
   env = GNUNET_MQ_msg_extra (msg,
@@ -301,19 +260,11 @@
   GNUNET_MQ_send (GNUNET_CADET_get_mq (ch),
                   env);
   if (GNUNET_NO == echo)
->>>>>>> de5555db
   {
     listen_stdio ();
   }
-  else if (GNUNET_YES == measure_rtt)
-  {
-    waiting_for_pong = GNUNET_YES;
-    if (measure_period.rel_value_us != GNUNET_TIME_UNIT_ZERO.rel_value_us)
-    {
-      //struct GNUNET_TIME_Relative timeout = 
-      //  GNUNET_TIME_relative_multiply (GNUNET_TIME_UNIT_MILLISECONDS, measure_period);
-      GNUNET_SCHEDULER_add_delayed (measure_period, &send_ping, NULL);
-    }
+  else
+  {
     echo_time = GNUNET_TIME_absolute_get ();
   }
 }
@@ -396,40 +347,13 @@
 
 
 /**
- * TODO
- */
-static void send_ping (void *cls)
-{
-<<<<<<< HEAD
-  GNUNET_log (GNUNET_ERROR_TYPE_DEBUG,
-              "send_ping\n");
-  if (NULL == ch)
-    return;
-  if (NULL == ch)
-    return;
-  GNUNET_assert (NULL == th);
-  if (GNUNET_YES == waiting_for_pong)
-  {
-    GNUNET_log (GNUNET_ERROR_TYPE_INFO,
-                "ping %d timed out.\n",
-                ping_count);
-    waiting_for_pong = GNUNET_NO;
-  }
-
-  if (number_rtt != 0 && ping_count == number_rtt)
-  {
-    GNUNET_SCHEDULER_shutdown ();
-    return;
-  }
-  
-  data_size = sizeof (uint16_t);
-  size_t message_size = data_size + sizeof (struct GNUNET_MessageHeader);
-  th = GNUNET_CADET_notify_transmit_ready (ch, GNUNET_NO,
-                                           GNUNET_TIME_UNIT_FOREVER_REL,
-                                           message_size,
-                                           &data_ready, &ping_count);
-  ping_count++;
-=======
+ * @brief Send an echo request to the remote peer.
+ *
+ * @param cls Closure (NULL).
+ */
+static void
+send_echo (void *cls)
+{
   struct GNUNET_MQ_Envelope *env;
   struct GNUNET_MessageHeader *msg;
 
@@ -440,7 +364,6 @@
                        GNUNET_MESSAGE_TYPE_CADET_CLI);
   GNUNET_MQ_send (GNUNET_CADET_get_mq (ch),
                   env);
->>>>>>> de5555db
 }
 
 
@@ -473,47 +396,7 @@
 check_data (void *cls,
             const struct GNUNET_MessageHeader *message)
 {
-<<<<<<< HEAD
-  struct GNUNET_PeerIdentity pid;
-  enum GNUNET_CADET_ChannelOption opt;
-
-  GNUNET_assert (NULL == ch);
-
-  if (GNUNET_OK !=
-      GNUNET_CRYPTO_eddsa_public_key_from_string (target_id,
-                                                  strlen (target_id),
-                                                  &pid.public_key))
-  {
-    FPRINTF (stderr,
-             _("Invalid target `%s'\n"),
-             target_id);
-    GNUNET_SCHEDULER_shutdown ();
-    return;
-  }
-  GNUNET_log (GNUNET_ERROR_TYPE_DEBUG, "Connecting to `%s'\n", target_id);
-  opt = GNUNET_CADET_OPTION_DEFAULT | GNUNET_CADET_OPTION_RELIABLE;
-  GNUNET_CRYPTO_hash (target_port, strlen(target_port), &porthash);
-  ch = GNUNET_CADET_channel_create (mh, NULL, &pid, &porthash, opt);
-  if (GNUNET_NO == echo && GNUNET_NO == measure_rtt)
-    listen_stdio ();
-  else if (GNUNET_YES == measure_rtt)
-  {
-    if (number_rtt > UINT16_MAX)
-    {
-      FPRINTF (stderr,
-               _("the given --number is outside the allowed range 0..%u\n"),
-               UINT16_MAX);
-      GNUNET_SCHEDULER_shutdown ();
-      return;
-    }
-    ping_count = 0;
-    waiting_for_pong = GNUNET_NO;
-    // FIXME: no need for scheduling, just call send_ping(NULL)
-    GNUNET_SCHEDULER_add_now (&send_ping, NULL);
-  }
-=======
   return GNUNET_OK; /* all is well-formed */
->>>>>>> de5555db
 }
 
 
@@ -531,13 +414,8 @@
 handle_data (void *cls,
              const struct GNUNET_MessageHeader *message)
 {
-<<<<<<< HEAD
-  uint16_t message_size = ntohs (message->size);
-  uint16_t size = message_size - sizeof (*message);
-=======
   size_t payload_size = ntohs (message->size) - sizeof (*message);
   uint16_t len;
->>>>>>> de5555db
   ssize_t done;
   uint16_t off;
   const char *buf;
@@ -545,60 +423,8 @@
   GNUNET_CADET_receive_done (ch);
   if (GNUNET_YES == echo)
   {
-    if (size != sizeof (uint16_t))
+    if (NULL != listen_port)
     {
-      GNUNET_break (0);
-    }
-
-    if (NULL != th)
-    {
-<<<<<<< HEAD
-      GNUNET_log (GNUNET_ERROR_TYPE_WARNING,
-                  "too much data to send, dropping current echo\n");
-      return GNUNET_OK;
-    }
-
-    data_size = size;
-    GNUNET_memcpy (&ping_count, &message[1], sizeof (ping_count));
-    th = GNUNET_CADET_notify_transmit_ready (channel, GNUNET_NO,
-                                             GNUNET_TIME_UNIT_FOREVER_REL,
-                                             message_size,
-                                             &data_ready, &ping_count);
-    return GNUNET_OK;
-  }
-
-  if (GNUNET_YES == measure_rtt)
-  {
-    if (size != sizeof (uint16_t))
-    {
-      GNUNET_break (0);
-    }
-
-    uint16_t payload;
-    GNUNET_memcpy (&payload, &message[1], sizeof (payload));
-    if (payload == ping_count)
-    {
-      struct GNUNET_TIME_Relative latency =
-        GNUNET_TIME_absolute_get_duration (echo_time);
-      GNUNET_log (GNUNET_ERROR_TYPE_DEBUG,
-                  "echo_time: %s\n",
-                  GNUNET_STRINGS_absolute_time_to_string (echo_time));
-      waiting_for_pong = GNUNET_NO;
-      FPRINTF (stdout,
-               "%d,%" PRId64 "\n",
-               ping_count,
-               latency.rel_value_us);
-               //GNUNET_STRINGS_relative_time_to_string (latency, GNUNET_NO));
-      if (measure_period.rel_value_us == GNUNET_TIME_UNIT_ZERO.rel_value_us)
-      {
-        GNUNET_SCHEDULER_add_now (&send_ping, NULL);
-      }
-    }
-    else
-    {
-      GNUNET_log (GNUNET_ERROR_TYPE_WARNING,
-                  "received echo response after timeout, dropping.\n");
-=======
       struct GNUNET_MQ_Envelope *env;
       struct GNUNET_MessageHeader *msg;
 
@@ -625,31 +451,20 @@
       echo_task = GNUNET_SCHEDULER_add_delayed (GNUNET_TIME_UNIT_SECONDS,
                                                 &send_echo,
                                                 NULL);
->>>>>>> de5555db
     }
-
-    return GNUNET_OK;
-  }
-
-<<<<<<< HEAD
-  GNUNET_log (GNUNET_ERROR_TYPE_DEBUG, "Got %u bytes\n", size);
-=======
+  }
+
   len = ntohs (message->size) - sizeof (*message);
   GNUNET_log (GNUNET_ERROR_TYPE_DEBUG,
               "Got %u bytes\n",
               len);
->>>>>>> de5555db
   buf = (const char *) &message[1];
   off = 0;
-  while (off < size)
-  {
-<<<<<<< HEAD
-    done = write (1, &buf[off], size - off);
-=======
+  while (off < len)
+  {
     done = write (1,
                   &buf[off],
                   len - off);
->>>>>>> de5555db
     if (done <= 0)
     {
       if (-1 == done)
@@ -970,25 +785,8 @@
   {
     GNUNET_log (GNUNET_ERROR_TYPE_DEBUG,
                 "requesting debug dump\n");
-<<<<<<< HEAD
-    GNUNET_SCHEDULER_add_now (&request_dump, NULL);
-  }
-  else if (NULL != target_id)
-  {
-    if (GNUNET_YES == echo)
-    {
-      GNUNET_break (0);
-      GNUNET_log (GNUNET_ERROR_TYPE_ERROR,
-                  "echo service only allowed when listening for connections\n");
-    }
-    GNUNET_log (GNUNET_ERROR_TYPE_DEBUG,
-                "Creating channel to %s\n",
-                target_id);
-    GNUNET_SCHEDULER_add_now (&create_channel, NULL);
-=======
     job = GNUNET_SCHEDULER_add_now (&request_dump,
                                     NULL);
->>>>>>> de5555db
   }
   else if (NULL != peer_id)
   {
@@ -1136,23 +934,7 @@
     {'d', "dump", NULL,
      gettext_noop ("dump debug information to STDERR"),
      GNUNET_NO, &GNUNET_GETOPT_set_one, &dump},
-<<<<<<< HEAD
-//     {'m', "monitor", NULL,
-//      gettext_noop ("provide information about all events (continuously)"),
-//      GNUNET_NO, &GNUNET_GETOPT_set_one, &monitor_mode},
-    //{'f', "frequency", "RTT_FREQUENCY",
-    // gettext_noop ("frequency for the round-trip time measurement"),
-    // GNUNET_NO, &GNUNET_GETOPT_set_uint, &rtt_frequency},
-    {'r', "measure-rtt", NULL,
-     gettext_noop ("measure round trip time by sending packets to an echo-mode enabled peer"),
-     GNUNET_NO, &GNUNET_GETOPT_set_one, &measure_rtt},
-    {'n', "number", NULL,
-     gettext_noop ("number of RTT measurements"),
-     GNUNET_YES, &GNUNET_GETOPT_set_ulong, &number_rtt},
-    {'o', "open-port", NULL,
-=======
     {'o', "open-port", "PORT",
->>>>>>> de5555db
      gettext_noop ("port to listen to"),
      GNUNET_YES, &GNUNET_GETOPT_set_string, &listen_port},
     {'p', "peer", "PEER_ID",
@@ -1171,17 +953,9 @@
     GNUNET_GETOPT_OPTION_END
   };
 
-<<<<<<< HEAD
-  monitor_mode = GNUNET_NO;
-  // TODO: get measure_period from command line option
-  measure_period = GNUNET_TIME_UNIT_ZERO;
-
-  if (GNUNET_OK != GNUNET_STRINGS_get_utf8_args (argc, argv, &argc, &argv))
-=======
   if (GNUNET_OK !=
       GNUNET_STRINGS_get_utf8_args (argc, argv,
                                     &argc, &argv))
->>>>>>> de5555db
     return 2;
 
   res = GNUNET_PROGRAM_run (argc, argv,
