/*
     This file is part of GNUnet.
     Copyright (C) 2012, 2013, 2014, 2017 GNUnet e.V.

     GNUnet is free software; you can redistribute it and/or modify
     it under the terms of the GNU General Public License as published
     by the Free Software Foundation; either version 3, or (at your
     option) any later version.

     GNUnet is distributed in the hope that it will be useful, but
     WITHOUT ANY WARRANTY; without even the implied warranty of
     MERCHANTABILITY or FITNESS FOR A PARTICULAR PURPOSE.  See the GNU
     General Public License for more details.

     You should have received a copy of the GNU General Public License
     along with GNUnet; see the file COPYING.  If not, write to the
     Free Software Foundation, Inc., 51 Franklin Street, Fifth Floor,
     Boston, MA 02110-1301, USA.
*/

/**
 * @file zonemaster/gnunet-service-zonemaster.c
 * @brief publish records from namestore to GNUnet name system
 * @author Christian Grothoff
 */
#include "platform.h"
#include "gnunet_util_lib.h"
#include "gnunet_dnsparser_lib.h"
#include "gnunet_dht_service.h"
#include "gnunet_namestore_service.h"
#include "gnunet_statistics_service.h"
#include "gnunet_namestore_plugin.h"
#include "gnunet_signatures.h"


#define LOG_STRERROR_FILE(kind,syscall,filename) GNUNET_log_from_strerror_file (kind, "util", syscall, filename)


/**
 * How often should we (re)publish each record before
 * it expires?
 */
#define PUBLISH_OPS_PER_EXPIRATION 4

/**
 * How often do we measure the delta between desired zone
 * iteration speed and actual speed, and tell statistics
 * service about it?
 */
#define DELTA_INTERVAL 100

/**
 * How many records do we fetch in one shot from the namestore?
 */
#define NS_BLOCK_SIZE 1000

/**
<<<<<<< HEAD
 * The initial interval in milliseconds between puts in
 * a zone iteration
=======
 * How many pending DHT operations do we allow at most?
>>>>>>> 87f92415
 */
#define DHT_QUEUE_LIMIT 2000

/**
 * The initial interval in milliseconds btween puts in
 * a zone iteration
 */
#define INITIAL_PUT_INTERVAL GNUNET_TIME_UNIT_MILLISECONDS

/**
 * The upper bound for the zone iteration interval
 * (per record).
 */
#define MAXIMUM_ZONE_ITERATION_INTERVAL GNUNET_TIME_relative_multiply (GNUNET_TIME_UNIT_MINUTES, 15)

/**
 * The default put interval for the zone iteration. In case
 * no option is found
 */
#define DEFAULT_ZONE_PUBLISH_TIME_WINDOW GNUNET_TIME_relative_multiply (GNUNET_TIME_UNIT_HOURS, 4)

/**
 * The factor the current zone iteration interval is divided by for each
 * additional new record
 */
#define LATE_ITERATION_SPEEDUP_FACTOR 2

/**
 * How long until a DHT PUT attempt should time out?
 */
#define DHT_OPERATION_TIMEOUT GNUNET_TIME_relative_multiply (GNUNET_TIME_UNIT_SECONDS, 60)

/**
 * What replication level do we use for DHT PUT operations?
 */
#define DHT_GNS_REPLICATION_LEVEL 5


/**
 * Handle for DHT PUT activity triggered from the namestore monitor.
 */
struct DhtPutActivity
{
  /**
   * Kept in a DLL.
   */
  struct DhtPutActivity *next;

  /**
   * Kept in a DLL.
   */
  struct DhtPutActivity *prev;

  /**
   * Handle for the DHT PUT operation.
   */
  struct GNUNET_DHT_PutHandle *ph;

  /**
   * When was this PUT initiated?
   */
  struct GNUNET_TIME_Absolute start_date;
};


/**
 * Handle to the statistics service
 */
static struct GNUNET_STATISTICS_Handle *statistics;

/**
 * Our handle to the DHT
 */
static struct GNUNET_DHT_Handle *dht_handle;

/**
 * Active DHT put operation (or NULL)
 */
static struct GNUNET_DHT_PutHandle *active_put;

/**
 * Our handle to the namestore service
 */
static struct GNUNET_NAMESTORE_Handle *namestore_handle;

/**
 * Handle to iterate over our authoritative zone in namestore
 */
static struct GNUNET_NAMESTORE_ZoneIterator *namestore_iter;

/**
 * Handle to monitor namestore changes to instant propagation.
 */
static struct GNUNET_NAMESTORE_ZoneMonitor *zmon;

/**
 * Head of monitor activities; kept in a DLL.
 */
static struct DhtPutActivity *ma_head;

/**
 * Tail of monitor activities; kept in a DLL.
 */
static struct DhtPutActivity *ma_tail;

/**
 * Head of iteration put activities; kept in a DLL.
 */
static struct DhtPutActivity *it_head;

/**
 * Tail of iteration put activities; kept in a DLL.
 */
static struct DhtPutActivity *it_tail;

/**
 * Number of entries in the DHT queue #it_head.
 */
static unsigned int dht_queue_length;

/**
 * Number of entries in the DHT queue #ma_head.
 */
static unsigned int ma_queue_length;

/**
 * Useful for zone update for DHT put
 */
static unsigned long long num_public_records;

/**
 * Last seen record count
 */
static unsigned long long last_num_public_records;

/**
 * Number of successful put operations performed in the current
 * measurement cycle (as measured in #check_zone_namestore_next()).
 */
static unsigned long long put_cnt;

/**
 * What is the frequency at which we currently would like
 * to perform DHT puts (per record)?  Calculated in
 * update_velocity() from the #zone_publish_time_window()
 * and the total number of record sets we have (so far)
 * observed in the zone.
 */
static struct GNUNET_TIME_Relative next_put_interval;

/**
 * Minimum relative expiration time of records seem during the current
 * zone iteration.
 */
static struct GNUNET_TIME_Relative min_relative_record_time;

/**
 * Minimum relative expiration time of records seem during the last
 * zone iteration.
 */
static struct GNUNET_TIME_Relative last_min_relative_record_time;

/**
 * Default time window for zone iteration
 */
static struct GNUNET_TIME_Relative zone_publish_time_window_default;

/**
 * Time window for zone iteration, adjusted based on relative record
 * expiration times in our zone.
 */
static struct GNUNET_TIME_Relative zone_publish_time_window;

/**
 * When did we last start measuring the #DELTA_INTERVAL successful
 * DHT puts? Used for velocity calculations.
 */
static struct GNUNET_TIME_Absolute last_put_100;

/**
 * By how much should we try to increase our per-record iteration speed
 * (over the desired speed calculated directly from the #put_interval)?
 * Basically this value corresponds to the per-record CPU time overhead
 * we have.
 */
static struct GNUNET_TIME_Relative sub_delta;

/**
 * zone publish task
 */
static struct GNUNET_SCHEDULER_Task *zone_publish_task;

/**
 * How many more values are left for the current query before we need
 * to explicitly ask the namestore for more?
 */
static unsigned int ns_iteration_left;

/**
 * #GNUNET_YES if zone has never been published before
 */
static int first_zone_iteration;

/**
 * Optimize block insertion by caching map of private keys to
 * public keys in memory?
 */
static int cache_keys;


/**
 * Task run during shutdown.
 *
 * @param cls unused
 * @param tc unused
 */
static void
shutdown_task (void *cls)
{
  struct DhtPutActivity *ma;

  (void) cls;
  GNUNET_log (GNUNET_ERROR_TYPE_DEBUG,
              "Shutting down!\n");
  while (NULL != (ma = ma_head))
  {
    GNUNET_DHT_put_cancel (ma->ph);
    GNUNET_CONTAINER_DLL_remove (ma_head,
                                 ma_tail,
                                 ma);
    GNUNET_free (ma);
  }
  while (NULL != (ma = it_head))
  {
    GNUNET_DHT_put_cancel (ma->ph);
    GNUNET_CONTAINER_DLL_remove (it_head,
                                 it_tail,
                                 ma);
    dht_queue_length--;
    GNUNET_free (ma);
  }
  if (NULL != statistics)
  {
    GNUNET_STATISTICS_destroy (statistics,
                               GNUNET_NO);
    statistics = NULL;
  }
  if (NULL != zone_publish_task)
  {
    GNUNET_SCHEDULER_cancel (zone_publish_task);
    zone_publish_task = NULL;
  }
  if (NULL != namestore_iter)
  {
    GNUNET_NAMESTORE_zone_iteration_stop (namestore_iter);
    namestore_iter = NULL;
  }
  if (NULL != zmon)
  {
    GNUNET_NAMESTORE_zone_monitor_stop (zmon);
    zmon = NULL;
  }
  if (NULL != namestore_handle)
  {
    GNUNET_NAMESTORE_disconnect (namestore_handle);
    namestore_handle = NULL;
  }
  if (NULL != active_put)
  {
    GNUNET_DHT_put_cancel (active_put);
    active_put = NULL;
  }
  if (NULL != dht_handle)
  {
    GNUNET_DHT_disconnect (dht_handle);
    dht_handle = NULL;
  }
}


/**
 * Method called periodically that triggers iteration over authoritative records
 *
 * @param cls NULL
 */
static void
publish_zone_namestore_next (void *cls)
{
  (void) cls;
  zone_publish_task = NULL;
  GNUNET_assert (NULL != namestore_iter);
  GNUNET_assert (0 == ns_iteration_left);
  ns_iteration_left = NS_BLOCK_SIZE;
  GNUNET_NAMESTORE_zone_iterator_next (namestore_iter,
                                       NS_BLOCK_SIZE);
}


/**
 * Periodically iterate over our zone and store everything in dht
 *
 * @param cls NULL
 */
static void
publish_zone_dht_start (void *cls);


/**
 * Continuation called from DHT once the PUT operation triggered
 * by a monitor is done.
 *
 * @param cls a `struct DhtPutActivity`
 */
static void
dht_put_monitor_continuation (void *cls)
{
  struct DhtPutActivity *ma = cls;

  ma_queue_length--;
  GNUNET_CONTAINER_DLL_remove (ma_head,
                               ma_tail,
                               ma);
  GNUNET_free (ma);
}


/**
 * Calculate #next_put_interval.
 */
static void
calculate_put_interval ()
{
  if (0 == num_public_records)
  {
    /**
     * If no records are known (startup) or none present
     * we can safely set the interval to the value for a single
     * record
     */
    next_put_interval = zone_publish_time_window;
    GNUNET_log (GNUNET_ERROR_TYPE_DEBUG | GNUNET_ERROR_TYPE_BULK,
                "No records in namestore database.\n");
  }
  else
  {
    last_min_relative_record_time
      = GNUNET_TIME_relative_min (last_min_relative_record_time,
				  min_relative_record_time);
    zone_publish_time_window
      = GNUNET_TIME_relative_min (GNUNET_TIME_relative_divide (last_min_relative_record_time,
							       PUBLISH_OPS_PER_EXPIRATION),
                                  zone_publish_time_window_default);
    next_put_interval
      = GNUNET_TIME_relative_divide (zone_publish_time_window,
				     last_num_public_records);
  }
  next_put_interval
    = GNUNET_TIME_relative_min (next_put_interval,
				MAXIMUM_ZONE_ITERATION_INTERVAL);
  GNUNET_STATISTICS_set (statistics,
			 "Minimum relative record expiration (in ms)",
			 last_min_relative_record_time.rel_value_us / 1000LL,
			 GNUNET_NO); 
  GNUNET_STATISTICS_set (statistics,
			 "Zone publication time window (in ms)",
			 zone_publish_time_window.rel_value_us / 1000LL,
			 GNUNET_NO);
  GNUNET_STATISTICS_set (statistics,
                         "Target zone iteration velocity (μs)",
                         next_put_interval.rel_value_us,
                         GNUNET_NO);
}


/**
 * Re-calculate our velocity and the desired velocity.
 * We have succeeded in making #DELTA_INTERVAL puts, so
 * now calculate the new desired delay between puts.
 *
 * @param cnt how many records were processed since the last call?
 */
static void
update_velocity (unsigned int cnt)
{
  struct GNUNET_TIME_Relative delta;
  unsigned long long pct = 0;

  if (0 == cnt)
    return;
  /* How fast were we really? */
  delta = GNUNET_TIME_absolute_get_duration (last_put_100);
  delta.rel_value_us /= cnt;
  last_put_100 = GNUNET_TIME_absolute_get ();

  /* calculate expected frequency */
  if ( (num_public_records > last_num_public_records) &&
       (GNUNET_NO == first_zone_iteration) )
  {
    GNUNET_log (GNUNET_ERROR_TYPE_DEBUG,
                "Last record count was lower than current record count.  Reducing interval.\n");
    last_num_public_records = num_public_records * LATE_ITERATION_SPEEDUP_FACTOR;
    calculate_put_interval ();
  }
  GNUNET_log (GNUNET_ERROR_TYPE_DEBUG,
              "Desired global zone iteration interval is %s/record!\n",
              GNUNET_STRINGS_relative_time_to_string (next_put_interval,
                                                      GNUNET_YES));

  /* Tell statistics actual vs. desired speed */
  GNUNET_STATISTICS_set (statistics,
                         "Current zone iteration velocity (μs/record)",
                         delta.rel_value_us,
                         GNUNET_NO);
  /* update "sub_delta" based on difference, taking
     previous sub_delta into account! */
  if (next_put_interval.rel_value_us > delta.rel_value_us)
  {
    /* We were too fast, reduce sub_delta! */
    struct GNUNET_TIME_Relative corr;

    corr = GNUNET_TIME_relative_subtract (next_put_interval,
                                          delta);
    if (sub_delta.rel_value_us > delta.rel_value_us)
    {
      /* Reduce sub_delta by corr */
      sub_delta = GNUNET_TIME_relative_subtract (sub_delta,
                                                 corr);
    }
    else
    {
      /* We're doing fine with waiting the full time, this
         should theoretically only happen if we run at
         infinite speed. */
      sub_delta = GNUNET_TIME_UNIT_ZERO;
    }
  }
  else if (next_put_interval.rel_value_us < delta.rel_value_us)
  {
    /* We were too slow, increase sub_delta! */
    struct GNUNET_TIME_Relative corr;

    corr = GNUNET_TIME_relative_subtract (delta,
                                          next_put_interval);
    sub_delta = GNUNET_TIME_relative_add (sub_delta,
                                          corr);
    if (sub_delta.rel_value_us > next_put_interval.rel_value_us)
    {
      /* CPU overload detected, we cannot go at desired speed,
         as this would mean using a negative delay. */
      /* compute how much faster we would want to be for
         the desired velocity */
      if (0 == next_put_interval.rel_value_us)
        pct = UINT64_MAX; /* desired speed is infinity ... */
      else
        pct = (sub_delta.rel_value_us -
	       next_put_interval.rel_value_us) * 100LLU
          / next_put_interval.rel_value_us;
      sub_delta = next_put_interval;
    }
  }
  GNUNET_STATISTICS_set (statistics,
                         "# size of the DHT queue (it)",
                         dht_queue_length,
                         GNUNET_NO);
  GNUNET_STATISTICS_set (statistics,
                         "# size of the DHT queue (mon)",
                         ma_queue_length,
                         GNUNET_NO);
  GNUNET_STATISTICS_set (statistics,
                         "% speed increase needed for target velocity",
                         pct,
                         GNUNET_NO);
  GNUNET_STATISTICS_set (statistics,
                         "# records processed in current iteration",
                         num_public_records,
                         GNUNET_NO);
}


/**
 * Check if the current zone iteration needs to be continued
 * by calling #publish_zone_namestore_next(), and if so with what delay.
 */
static void
check_zone_namestore_next ()
{
  struct GNUNET_TIME_Relative delay;

  if (0 != ns_iteration_left)
    return; /* current NAMESTORE iteration not yet done */
  update_velocity (put_cnt);
  put_cnt = 0;
  delay = GNUNET_TIME_relative_subtract (next_put_interval,
                                         sub_delta);
  /* We delay *once* per #NS_BLOCK_SIZE, so we need to multiply the
     per-record delay calculated so far with the #NS_BLOCK_SIZE */
  GNUNET_STATISTICS_set (statistics,
                         "Current artificial NAMESTORE delay (μs/record)",
                         delay.rel_value_us,
                         GNUNET_NO);
  delay = GNUNET_TIME_relative_multiply (delay,
                                         NS_BLOCK_SIZE);
  GNUNET_assert (NULL == zone_publish_task);
  zone_publish_task = GNUNET_SCHEDULER_add_delayed (delay,
                                                    &publish_zone_namestore_next,
                                                    NULL);
}


/**
 * Continuation called from DHT once the PUT operation is done.
 *
 * @param cls a `struct DhtPutActivity`
 */
static void
dht_put_continuation (void *cls)
{
  struct DhtPutActivity *ma = cls;

  GNUNET_log (GNUNET_ERROR_TYPE_DEBUG,
              "PUT complete\n");
  dht_queue_length--;
  GNUNET_CONTAINER_DLL_remove (it_head,
                               it_tail,
                               ma);
  GNUNET_free (ma);
}


/**
 * Convert namestore records from the internal format to that
 * suitable for publication (removes private records, converts
 * to absolute expiration time).
 *
 * @param rd input records
 * @param rd_count size of the @a rd and @a rd_public arrays
 * @param rd_public where to write the converted records
 * @return number of records written to @a rd_public
 */
static unsigned int
convert_records_for_export (const struct GNUNET_GNSRECORD_Data *rd,
                            unsigned int rd_count,
                            struct GNUNET_GNSRECORD_Data *rd_public)
{
  struct GNUNET_TIME_Absolute now;
  unsigned int rd_public_count;

  rd_public_count = 0;
  now = GNUNET_TIME_absolute_get ();
  for (unsigned int i=0;i<rd_count;i++)
    if (0 == (rd[i].flags & GNUNET_GNSRECORD_RF_PRIVATE))
    {
      rd_public[rd_public_count] = rd[i];
      if (0 != (rd[i].flags & GNUNET_GNSRECORD_RF_RELATIVE_EXPIRATION))
      {
        /* GNUNET_GNSRECORD_block_create will convert to absolute time;
           we just need to adjust our iteration frequency */
        min_relative_record_time.rel_value_us =
          GNUNET_MIN (rd_public[rd_public_count].expiration_time,
                      min_relative_record_time.rel_value_us);
      }
      else if (rd_public[rd_public_count].expiration_time < now.abs_value_us)
      {
        /* record already expired, skip it */
        continue;
      }
      rd_public_count++;
    }
  return rd_public_count;
}


/**
 * Store GNS records in the DHT.
 *
 * @param key key of the zone
 * @param label label to store under
 * @param rd_public public record data
 * @param rd_public_count number of records in @a rd_public
 * @param cont function to call with PUT result
 * @param cont_cls closure for @a cont
 * @return DHT PUT handle, NULL on error
 */
static struct GNUNET_DHT_PutHandle *
perform_dht_put (const struct GNUNET_CRYPTO_EcdsaPrivateKey *key,
                 const char *label,
                 const struct GNUNET_GNSRECORD_Data *rd_public,
                 unsigned int rd_public_count,
                 GNUNET_SCHEDULER_TaskCallback cont,
                 void *cont_cls)
{
  struct GNUNET_GNSRECORD_Block *block;
  struct GNUNET_HashCode query;
  struct GNUNET_TIME_Absolute expire;
  size_t block_size;
  struct GNUNET_DHT_PutHandle *ret;

  expire = GNUNET_GNSRECORD_record_get_expiration_time (rd_public_count,
                                                        rd_public);
  if (cache_keys)
    block = GNUNET_GNSRECORD_block_create2 (key,
                                            expire,
                                            label,
                                            rd_public,
                                            rd_public_count);
  else
    block = GNUNET_GNSRECORD_block_create (key,
                                           expire,
                                           label,
                                           rd_public,
                                           rd_public_count);
  if (NULL == block)
  {
    GNUNET_break (0);
    return NULL; /* whoops */
  }
  block_size = ntohl (block->purpose.size)
    + sizeof (struct GNUNET_CRYPTO_EcdsaSignature)
    + sizeof (struct GNUNET_CRYPTO_EcdsaPublicKey);
  GNUNET_GNSRECORD_query_from_private_key (key,
                                           label,
                                           &query);
  GNUNET_STATISTICS_update (statistics,
                            "DHT put operations initiated",
                            1,
                            GNUNET_NO);
  GNUNET_log (GNUNET_ERROR_TYPE_DEBUG,
              "Storing %u record(s) for label `%s' in DHT with expiration `%s' under key %s\n",
              rd_public_count,
              label,
              GNUNET_STRINGS_absolute_time_to_string (expire),
              GNUNET_h2s (&query));
  num_public_records++;
  ret = GNUNET_DHT_put (dht_handle,
                        &query,
                        DHT_GNS_REPLICATION_LEVEL,
                        GNUNET_DHT_RO_DEMULTIPLEX_EVERYWHERE,
                        GNUNET_BLOCK_TYPE_GNS_NAMERECORD,
                        block_size,
                        block,
                        expire,
                        cont,
                        cont_cls);
  GNUNET_free (block);
  return ret;
}


/**
 * We encountered an error in our zone iteration.
 *
 * @param cls NULL
 */
static void
zone_iteration_error (void *cls)
{
  (void) cls;
  GNUNET_log (GNUNET_ERROR_TYPE_DEBUG,
              "Got disconnected from namestore database, retrying.\n");
  namestore_iter = NULL;
  /* We end up here on error/disconnect/shutdown, so potentially
     while a zone publish task or a DHT put is still running; hence
     we need to cancel those. */
  if (NULL != zone_publish_task)
  {
    GNUNET_SCHEDULER_cancel (zone_publish_task);
    zone_publish_task = NULL;
  }
  if (NULL != active_put)
  {
    GNUNET_DHT_put_cancel (active_put);
    active_put = NULL;
  }
  zone_publish_task = GNUNET_SCHEDULER_add_now (&publish_zone_dht_start,
                                                NULL);
}


/**
 * Zone iteration is completed.
 *
 * @param cls NULL
 */
static void
zone_iteration_finished (void *cls)
{
  (void) cls;
  /* we're done with one iteration, calculate when to do the next one */
  namestore_iter = NULL;
  last_num_public_records = num_public_records;
  first_zone_iteration = GNUNET_NO;
  last_min_relative_record_time = min_relative_record_time;
  calculate_put_interval ();
  /* reset for next iteration */
  min_relative_record_time
    = GNUNET_TIME_relative_multiply (GNUNET_DHT_DEFAULT_REPUBLISH_FREQUENCY,
				     PUBLISH_OPS_PER_EXPIRATION);
  GNUNET_log (GNUNET_ERROR_TYPE_DEBUG,
              "Zone iteration finished. Adjusted zone iteration interval to %s\n",
              GNUNET_STRINGS_relative_time_to_string (next_put_interval,
                                                      GNUNET_YES));
  GNUNET_STATISTICS_set (statistics,
                         "Current zone iteration interval (in ms)",
                         next_put_interval.rel_value_us / 1000LL,
                         GNUNET_NO);
  GNUNET_STATISTICS_set (statistics,
                         "Number of public records in DHT",
                         last_num_public_records,
                         GNUNET_NO);
  GNUNET_assert (NULL == zone_publish_task);
  if (0 == last_num_public_records)
    zone_publish_task = GNUNET_SCHEDULER_add_delayed (next_put_interval,
                                                      &publish_zone_dht_start,
                                                      NULL);
  else
    zone_publish_task = GNUNET_SCHEDULER_add_now (&publish_zone_dht_start,
                                                  NULL);
}


/**
 * Function used to put all records successively into the DHT.
 *
 * @param cls the closure (NULL)
 * @param key the private key of the authority (ours)
 * @param label the name of the records, NULL once the iteration is done
 * @param rd_count the number of records in @a rd
 * @param rd the record data
 */
static void
put_gns_record (void *cls,
                const struct GNUNET_CRYPTO_EcdsaPrivateKey *key,
                const char *label,
                unsigned int rd_count,
                const struct GNUNET_GNSRECORD_Data *rd)
{
  struct GNUNET_GNSRECORD_Data rd_public[rd_count];
  unsigned int rd_public_count;
  struct DhtPutActivity *ma;

  (void) cls;
  ns_iteration_left--;
  rd_public_count = convert_records_for_export (rd,
                                                rd_count,
                                                rd_public);
  if (0 == rd_public_count)
  {
    GNUNET_log (GNUNET_ERROR_TYPE_DEBUG,
                "Record set empty, moving to next record set\n");
    check_zone_namestore_next ();
    return;
  }
  /* We got a set of records to publish */
  GNUNET_log (GNUNET_ERROR_TYPE_DEBUG,
              "Starting DHT PUT\n");
  ma = GNUNET_new (struct DhtPutActivity);
  ma->start_date = GNUNET_TIME_absolute_get ();
  ma->ph = perform_dht_put (key,
                            label,
                            rd_public,
                            rd_public_count,
                            &dht_put_continuation,
                            ma);
  put_cnt++;
  if (0 == put_cnt % DELTA_INTERVAL)
    update_velocity (DELTA_INTERVAL);
  check_zone_namestore_next ();
  if (NULL == ma->ph)
  {
    GNUNET_log (GNUNET_ERROR_TYPE_WARNING,
                "Could not perform DHT PUT, is the DHT running?\n");
    GNUNET_free (ma);
    return;
  }
  dht_queue_length++;
  GNUNET_CONTAINER_DLL_insert_tail (it_head,
                                    it_tail,
                                    ma);
  if (dht_queue_length > DHT_QUEUE_LIMIT)
  {
    ma = it_head;
    GNUNET_CONTAINER_DLL_remove (it_head,
                                 it_tail,
                                 ma);
    GNUNET_DHT_put_cancel (ma->ph);
    dht_queue_length--;
    GNUNET_log (GNUNET_ERROR_TYPE_WARNING,
                "DHT PUT unconfirmed after %s, aborting PUT\n",
                GNUNET_STRINGS_relative_time_to_string (GNUNET_TIME_absolute_get_duration (ma->start_date),
                                                        GNUNET_YES));
    GNUNET_free (ma);
  }
}


/**
 * Periodically iterate over all zones and store everything in DHT
 *
 * @param cls NULL
 */
static void
publish_zone_dht_start (void *cls)
{
  (void) cls;
  zone_publish_task = NULL;
  GNUNET_STATISTICS_update (statistics,
                            "Full zone iterations launched",
                            1,
                            GNUNET_NO);
  GNUNET_log (GNUNET_ERROR_TYPE_DEBUG,
              "Starting DHT zone update!\n");
  /* start counting again */
  num_public_records = 0;
  GNUNET_assert (NULL == namestore_iter);
  ns_iteration_left = 1;
  namestore_iter
    = GNUNET_NAMESTORE_zone_iteration_start (namestore_handle,
                                             NULL, /* All zones */
                                             &zone_iteration_error,
                                             NULL,
                                             &put_gns_record,
                                             NULL,
                                             &zone_iteration_finished,
                                             NULL);
  GNUNET_assert (NULL != namestore_iter);
}


/**
 * Process a record that was stored in the namestore
 * (invoked by the monitor).
 *
 * @param cls closure, NULL
 * @param zone private key of the zone; NULL on disconnect
 * @param label label of the records; NULL on disconnect
 * @param rd_count number of entries in @a rd array, 0 if label was deleted
 * @param rd array of records with data to store
 */
static void
handle_monitor_event (void *cls,
                      const struct GNUNET_CRYPTO_EcdsaPrivateKey *zone,
                      const char *label,
                      unsigned int rd_count,
                      const struct GNUNET_GNSRECORD_Data *rd)
{
  struct GNUNET_GNSRECORD_Data rd_public[rd_count];
  unsigned int rd_public_count;
  struct DhtPutActivity *ma;

  (void) cls;
  GNUNET_STATISTICS_update (statistics,
                            "Namestore monitor events received",
                            1,
                            GNUNET_NO);
  GNUNET_log (GNUNET_ERROR_TYPE_DEBUG,
              "Received %u records for label `%s' via namestore monitor\n",
              rd_count,
              label);
  /* filter out records that are not public, and convert to
     absolute expiration time. */
  rd_public_count = convert_records_for_export (rd,
                                                rd_count,
                                                rd_public);
  if (0 == rd_public_count)
    return; /* nothing to do */
  num_public_records++;
  ma = GNUNET_new (struct DhtPutActivity);
  ma->start_date = GNUNET_TIME_absolute_get ();
  ma->ph = perform_dht_put (zone,
                            label,
                            rd,
                            rd_count,
                            &dht_put_monitor_continuation,
                            ma);
  if (NULL == ma->ph)
  {
    /* PUT failed, do not remember operation */
    GNUNET_free (ma);
    return;
  }
  GNUNET_CONTAINER_DLL_insert_tail (ma_head,
				    ma_tail,
				    ma);
  ma_queue_length++;
  if (ma_queue_length > DHT_QUEUE_LIMIT)
  {
    ma = it_head;
    GNUNET_CONTAINER_DLL_remove (ma_head,
                                 ma_tail,
                                 ma);
    GNUNET_DHT_put_cancel (ma->ph);
    ma_queue_length--;
    GNUNET_log (GNUNET_ERROR_TYPE_WARNING,
                "DHT PUT unconfirmed after %s, aborting PUT\n",
                GNUNET_STRINGS_relative_time_to_string (GNUNET_TIME_absolute_get_duration (ma->start_date),
                                                        GNUNET_YES));
    GNUNET_free (ma);
  }
}


/**
 * The zone monitor is now in SYNC with the current state of the
 * name store.  Start to perform periodic iterations.
 *
 * @param cls NULL
 */
static void
monitor_sync_event (void *cls)
{
  (void) cls;
  if ( (NULL == zone_publish_task) &&
       (NULL == namestore_iter) )
    zone_publish_task = GNUNET_SCHEDULER_add_now (&publish_zone_dht_start,
                                                  NULL);
}


/**
 * The zone monitor encountered an IPC error trying to to get in
 * sync. Restart from the beginning.
 *
 * @param cls NULL
 */
static void
handle_monitor_error (void *cls)
{
  (void) cls;
  GNUNET_STATISTICS_update (statistics,
                            "Namestore monitor errors encountered",
                            1,
                            GNUNET_NO);
  if (NULL != zone_publish_task)
  {
    GNUNET_SCHEDULER_cancel (zone_publish_task);
    zone_publish_task = NULL;
  }
  if (NULL != namestore_iter)
  {
    GNUNET_NAMESTORE_zone_iteration_stop (namestore_iter);
    namestore_iter = NULL;
  }
  if (NULL != active_put)
  {
    GNUNET_DHT_put_cancel (active_put);
    active_put = NULL;
  }
  zone_publish_task = GNUNET_SCHEDULER_add_now (&publish_zone_dht_start,
                                                NULL);
}


/**
 * Performe zonemaster duties: watch namestore, publish records.
 *
 * @param cls closure
 * @param server the initialized server
 * @param c configuration to use
 */
static void
run (void *cls,
     const struct GNUNET_CONFIGURATION_Handle *c,
     struct GNUNET_SERVICE_Handle *service)
{
  unsigned long long max_parallel_bg_queries = 128;

  (void) cls;
  (void) service;
  last_put_100 = GNUNET_TIME_absolute_get (); /* first time! */
  min_relative_record_time
    = GNUNET_TIME_relative_multiply (GNUNET_DHT_DEFAULT_REPUBLISH_FREQUENCY,
				     PUBLISH_OPS_PER_EXPIRATION);
  next_put_interval = INITIAL_PUT_INTERVAL;
  namestore_handle = GNUNET_NAMESTORE_connect (c);
  if (NULL == namestore_handle)
  {
    GNUNET_log (GNUNET_ERROR_TYPE_ERROR,
                _("Failed to connect to the namestore!\n"));
    GNUNET_SCHEDULER_shutdown ();
    return;
  }
  cache_keys = GNUNET_CONFIGURATION_get_value_yesno (c,
                                                     "namestore",
                                                     "CACHE_KEYS");
  zone_publish_time_window_default = DEFAULT_ZONE_PUBLISH_TIME_WINDOW;
  if (GNUNET_OK ==
      GNUNET_CONFIGURATION_get_value_time (c,
					   "zonemaster",
                                           "ZONE_PUBLISH_TIME_WINDOW",
                                           &zone_publish_time_window_default))
  {
    GNUNET_log (GNUNET_ERROR_TYPE_DEBUG,
                "Time window for zone iteration: %s\n",
                GNUNET_STRINGS_relative_time_to_string (zone_publish_time_window,
                                                        GNUNET_YES));
  }
  zone_publish_time_window = zone_publish_time_window_default;
  if (GNUNET_OK ==
      GNUNET_CONFIGURATION_get_value_number (c,
					     "zonemaster",
                                             "MAX_PARALLEL_BACKGROUND_QUERIES",
                                             &max_parallel_bg_queries))
  {
    GNUNET_log (GNUNET_ERROR_TYPE_DEBUG,
                "Number of allowed parallel background queries: %llu\n",
                max_parallel_bg_queries);
  }
  if (0 == max_parallel_bg_queries)
    max_parallel_bg_queries = 1;
  dht_handle = GNUNET_DHT_connect (c,
                                   (unsigned int) max_parallel_bg_queries);
  if (NULL == dht_handle)
  {
    GNUNET_log (GNUNET_ERROR_TYPE_ERROR,
                _("Could not connect to DHT!\n"));
    GNUNET_SCHEDULER_add_now (&shutdown_task,
			      NULL);
    return;
  }

  /* Schedule periodic put for our records. */
  first_zone_iteration = GNUNET_YES;\
  statistics = GNUNET_STATISTICS_create ("zonemaster",
                                         c);
  GNUNET_STATISTICS_set (statistics,
                         "Target zone iteration velocity (μs)",
                         next_put_interval.rel_value_us,
                         GNUNET_NO);
  zmon = GNUNET_NAMESTORE_zone_monitor_start (c,
                                              NULL,
                                              GNUNET_NO,
                                              &handle_monitor_error,
                                              NULL,
                                              &handle_monitor_event,
                                              NULL,
                                              &monitor_sync_event,
                                              NULL);
  GNUNET_break (NULL != zmon);
  GNUNET_SCHEDULER_add_shutdown (&shutdown_task,
				 NULL);
}


/**
 * Define "main" method using service macro.
 */
GNUNET_SERVICE_MAIN
("zonemaster",
 GNUNET_SERVICE_OPTION_NONE,
 &run,
 NULL,
 NULL,
 NULL,
 GNUNET_MQ_handler_end());


/* end of gnunet-service-zonemaster.c */<|MERGE_RESOLUTION|>--- conflicted
+++ resolved
@@ -55,12 +55,7 @@
 #define NS_BLOCK_SIZE 1000
 
 /**
-<<<<<<< HEAD
- * The initial interval in milliseconds between puts in
- * a zone iteration
-=======
  * How many pending DHT operations do we allow at most?
->>>>>>> 87f92415
  */
 #define DHT_QUEUE_LIMIT 2000
 
