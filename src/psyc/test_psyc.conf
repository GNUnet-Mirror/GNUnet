<<<<<<< HEAD
[arm]
#GLOBAL_POSTFIX=-L ERROR

[vpn]
AUTOSTART = NO

[peerinfo]
# Do not use shipped gnunet HELLOs 
USE_INCLUDED_HELLOS = NO

# Option to disable all disk IO; only useful for testbed runs
# (large-scale experiments); disables persistence of HELLOs!
NO_IO = YES

[hostlist]
FORCESTART = NO
AUTOSTART = NO

[nat]
FORCESTART = NO
AUTOSTART = NO
ENABLE_UPNP = NO

[fs]
FORCESTART = NO
AUTOSTART = NO

[vpn]
FORCESTART = NO
AUTOSTART = NO

[revocation]
FORCESTART = NO
AUTOSTART = NO

[gns]
FORCESTART = NO
AUTOSTART = NO

[namestore]
FORCESTART = NO
AUTOSTART = NO

[namecache]
FORCESTART = NO
AUTOSTART = NO

[topology]
FORCESTART = NO
AUTOSTART = NO
=======
@INLINE@ ../../contrib/no_forcestart.conf

[PATHS]
GNUNET_TEST_HOME = /tmp/gnunet-test-psyc/

[transport]
PLUGINS = tcp

[nat]
DISABLEV6 = YES
ENABLE_UPNP = NO
BEHIND_NAT = NO
ALLOW_NAT = NO
INTERNAL_ADDRESS = 127.0.0.1
EXTERNAL_ADDRESS = 127.0.0.1
>>>>>>> 61f532f1
<|MERGE_RESOLUTION|>--- conflicted
+++ resolved
@@ -1,55 +1,3 @@
-<<<<<<< HEAD
-[arm]
-#GLOBAL_POSTFIX=-L ERROR
-
-[vpn]
-AUTOSTART = NO
-
-[peerinfo]
-# Do not use shipped gnunet HELLOs 
-USE_INCLUDED_HELLOS = NO
-
-# Option to disable all disk IO; only useful for testbed runs
-# (large-scale experiments); disables persistence of HELLOs!
-NO_IO = YES
-
-[hostlist]
-FORCESTART = NO
-AUTOSTART = NO
-
-[nat]
-FORCESTART = NO
-AUTOSTART = NO
-ENABLE_UPNP = NO
-
-[fs]
-FORCESTART = NO
-AUTOSTART = NO
-
-[vpn]
-FORCESTART = NO
-AUTOSTART = NO
-
-[revocation]
-FORCESTART = NO
-AUTOSTART = NO
-
-[gns]
-FORCESTART = NO
-AUTOSTART = NO
-
-[namestore]
-FORCESTART = NO
-AUTOSTART = NO
-
-[namecache]
-FORCESTART = NO
-AUTOSTART = NO
-
-[topology]
-FORCESTART = NO
-AUTOSTART = NO
-=======
 @INLINE@ ../../contrib/no_forcestart.conf
 
 [PATHS]
@@ -65,4 +13,3 @@
 ALLOW_NAT = NO
 INTERNAL_ADDRESS = 127.0.0.1
 EXTERNAL_ADDRESS = 127.0.0.1
->>>>>>> 61f532f1
